/**
 * \file            lwrb_ex.c
 * \brief           Lightweight ring buffer - extended functions
 */

/*
 * Copyright (c) 2022 Tilen MAJERLE
 *
 * Permission is hereby granted, free of charge, to any person
 * obtaining a copy of this software and associated documentation
 * files (the "Software"), to deal in the Software without restriction,
 * including without limitation the rights to use, copy, modify, merge,
 * publish, distribute, sublicense, and/or sell copies of the Software,
 * and to permit persons to whom the Software is furnished to do so,
 * subject to the following conditions:
 *
 * The above copyright notice and this permission notice shall be
 * included in all copies or substantial portions of the Software.
 *
 * THE SOFTWARE IS PROVIDED "AS IS", WITHOUT WARRANTY OF ANY KIND,
 * EXPRESS OR IMPLIED, INCLUDING BUT NOT LIMITED TO THE WARRANTIES
 * OF MERCHANTABILITY, FITNESS FOR A PARTICULAR PURPOSE
 * AND NONINFRINGEMENT. IN NO EVENT SHALL THE AUTHORS OR COPYRIGHT
 * HOLDERS BE LIABLE FOR ANY CLAIM, DAMAGES OR OTHER LIABILITY,
 * WHETHER IN AN ACTION OF CONTRACT, TORT OR OTHERWISE, ARISING
 * FROM, OUT OF OR IN CONNECTION WITH THE SOFTWARE OR THE USE OR
 * OTHER DEALINGS IN THE SOFTWARE.
 *
 * This file is part of LwRB - Lightweight ring buffer library.
 *
 * Author:          Tilen MAJERLE <tilen@majerle.eu>
 * Version:         v3.0.0-rc1
 */
#include "lwrb/lwrb.h"

#define BUF_IS_VALID(b) ((b) != NULL && (b)->buff != NULL && (b)->size > 0)
#define BUF_MIN(x, y)   ((x) < (y) ? (x) : (y))

#ifndef LWRB_DEV
#error "This file needs development & extensive tests - not to be used!"
#endif

/**
 * \brief           Similar to write(), writes data to buffer, will overwrite existing values.
 * \param[in]       buff: Buffer handle
 * \param[in]       data: Data to write to ring buffer
 * \param[in]       btw: Bytes To Write, length
 * \return          Number of bytes written to buffer, will always return btw
 * \note            Functionality is primary two parts, always writes some linear region, then
 * writes the wrap region if there is more data to write. The r indicator is advanced if w overtakes
 * it. This operation is a read op as well as a write op. For thread-safety mutexes may be desired,
 * see documentation.
 */
size_t
lwrb_overwrite(lwrb_t* buff, const void* data, size_t btw) {
    size_t w, r, linear, wrap;
    size_t size = buff->size;
    size_t offset = 0;

    if (!BUF_IS_VALID(buff) || data == NULL || btw == 0) {
        return 0;
    }

    w = atomic_load_explicit(&buff->w, memory_order_relaxed);
    r = atomic_load_explicit(&buff->r, memory_order_relaxed);

    /* Step 1: Special handling if asked to write more bytes than size. */
    if (btw >= size) {
        offset = (btw - size) + 1;
        btw = size - 1;
    }

    /* Step 2: Always write the linear region. There will be at least one byte written here. */

    /* Handle special case of linear being off by one when zero */ // TODO: Test this
    if (w == 0) {
        linear = size - 1;
    } else {
        linear = size - w;
    }

    /* We might not need the whole linear length available, depends on amount to write*/
    if (btw < linear) {
        linear = btw;
    }

    /* If linear write will exceed r it must be updated, this may also happen in wrap region later
     */
    if ((w < r) && (w + linear) > r) {
        r = w + btw + 1;
        r %= size;
    }

    /* Copy the linear region data, and prepare for the wrap region */
    memcpy(buff->buff + w, data + offset, linear);
    w += linear;
    w %= size;
    wrap = btw - linear;

    /* Step 3: Wrap region are the bytes that rolled back to the start of the storage array */
    if (wrap) {

        /* If r will be overrun by new write data, skip r ahead */
        if ((w <= r) && (w + wrap) >= r) {
            r = w + wrap + 1;
            // r %= size;   // TODO: Can this happen now?
        }

        /* Copy the wrap region data */
        memcpy(buff->buff, data + offset + linear, wrap);
        w += wrap;
        w %= size;
    }

    /* Step 4: The ring buffer is complete, this is a write op as well as possibly a read op */
    atomic_store_explicit(&buff->w, w, memory_order_release);
    atomic_store_explicit(&buff->r, r, memory_order_release);

    // TODO: It might be desirable to store r_old and only update if r has changed

    // TODO: Missing event handler

    return (btw);
}

/**
 * \brief           Copy one ring buffer to another, upto the amount of data in the source, or amount 
 * of data free in the destination.
 * \param[in]       dest: Buffer handle that the copied data will be written to
 * \param[in]       src:  Buffer handle that the copied data will come from
 * \return          Number of bytes written to buffer
 * \note            This operation is a read op to the source, on success it will update the r index. 
 * As well as a write op to the destination, and may update the w index. For thread-safety mutexes may 
 * be desired, see documentation.
 */
size_t
lwrb_copy(lwrb_t* dest, lwrb_t* src) {
    size_t dest_w, src_r;
    size_t len_to_copy = BUF_MIN(lwrb_get_full(src), lwrb_get_free(dest));
    size_t i;

    if (!BUF_IS_VALID(dest) || !BUF_IS_VALID(src)) {
        return 0;
    }

    dest_w = atomic_load_explicit(&dest->w, memory_order_relaxed);
    src_r = atomic_load_explicit(&src->r, memory_order_relaxed);

    /* For the lesser amount in source or free in destination, copy byte by byte */
    for (i = 0; i < len_to_copy; i++) {

        dest->buff[dest_w++] = src->buff[src_r++];
        
        /* Handle roll-over / wrap for both source and destination indexes */
        if (dest_w >= dest->size) {
            dest_w = 0;
<<<<<<< HEAD
        if (src_r >= src->size)
            src_r = 0;
   }
=======
        }

        if (src_r >= src->size) {
            src_r = 0;
        }

        dest->buff[dest_w++] = src->buff[src_r++];
    }
>>>>>>> b056597e

    atomic_store_explicit(&dest->w, dest_w, memory_order_release);
    atomic_store_explicit(&src->r, src_r, memory_order_release);

    return (len_to_copy);
}<|MERGE_RESOLUTION|>--- conflicted
+++ resolved
@@ -154,20 +154,10 @@
         /* Handle roll-over / wrap for both source and destination indexes */
         if (dest_w >= dest->size) {
             dest_w = 0;
-<<<<<<< HEAD
         if (src_r >= src->size)
             src_r = 0;
-   }
-=======
-        }
+    }
 
-        if (src_r >= src->size) {
-            src_r = 0;
-        }
-
-        dest->buff[dest_w++] = src->buff[src_r++];
-    }
->>>>>>> b056597e
 
     atomic_store_explicit(&dest->w, dest_w, memory_order_release);
     atomic_store_explicit(&src->r, src_r, memory_order_release);
