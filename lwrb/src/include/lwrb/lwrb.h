/**
 * \file            lwrb.h
 * \brief           LwRB - Lightweight ring buffer
 */

/*
 * Copyright (c) 2023 Tilen MAJERLE
 *
 * Permission is hereby granted, free of charge, to any person
 * obtaining a copy of this software and associated documentation
 * files (the "Software"), to deal in the Software without restriction,
 * including without limitation the rights to use, copy, modify, merge,
 * publish, distribute, sublicense, and/or sell copies of the Software,
 * and to permit persons to whom the Software is furnished to do so,
 * subject to the following conditions:
 *
 * The above copyright notice and this permission notice shall be
 * included in all copies or substantial portions of the Software.
 *
 * THE SOFTWARE IS PROVIDED "AS IS", WITHOUT WARRANTY OF ANY KIND,
 * EXPRESS OR IMPLIED, INCLUDING BUT NOT LIMITED TO THE WARRANTIES
 * OF MERCHANTABILITY, FITNESS FOR A PARTICULAR PURPOSE
 * AND NONINFRINGEMENT. IN NO EVENT SHALL THE AUTHORS OR COPYRIGHT
 * HOLDERS BE LIABLE FOR ANY CLAIM, DAMAGES OR OTHER LIABILITY,
 * WHETHER IN AN ACTION OF CONTRACT, TORT OR OTHERWISE, ARISING
 * FROM, OUT OF OR IN CONNECTION WITH THE SOFTWARE OR THE USE OR
 * OTHER DEALINGS IN THE SOFTWARE.
 *
 * This file is part of LwRB - Lightweight ring buffer library.
 *
 * Author:          Tilen MAJERLE <tilen@majerle.eu>
 * Version:         v3.0.0-rc1
 */
#ifndef LWRB_HDR_H
#define LWRB_HDR_H

#include <stdint.h>
#include <string.h>

#ifdef __cplusplus
extern "C" {
#endif /* __cplusplus */

/**
 * \defgroup        LWRB Lightweight ring buffer manager
 * \brief           Lightweight ring buffer manager
 * \{
 */

#ifdef LWRB_DISABLE_ATOMIC
typedef unsigned long lwrb_ulong_t;
#else
#include <stdatomic.h>
typedef atomic_ulong lwrb_ulong_t;
#endif

/**
 * \brief           Event type for buffer operations
 */
typedef enum {
    LWRB_EVT_READ,  /*!< Read event */
    LWRB_EVT_WRITE, /*!< Write event */
    LWRB_EVT_RESET, /*!< Reset event */
} lwrb_evt_type_t;

/**
 * \brief           Buffer structure forward declaration
 */
struct lwrb;

/**
 * \brief           Event callback function type
 * \param[in]       buff: Buffer handle for event
 * \param[in]       evt: Event type
 * \param[in]       bp: Number of bytes written or read (when used), depends on event type
 */
typedef void (*lwrb_evt_fn)(struct lwrb* buff, lwrb_evt_type_t evt, size_t bp);

/**
 * \brief           Buffer structure
 */
typedef struct lwrb {
    uint8_t* buff;  /*!< Pointer to buffer data. Buffer is considered initialized when `buff != NULL` and `size > 0` */
    size_t size;    /*!< Size of buffer data. Size of actual buffer is `1` byte less than value holds */
    lwrb_ulong_t r; /*!< Next read pointer. Buffer is considered empty when `r == w` and full when `w == r - 1` */
    lwrb_ulong_t w; /*!< Next write pointer. Buffer is considered empty when `r == w` and full when `w == r - 1` */
    lwrb_evt_fn evt_fn; /*!< Pointer to event callback function */
} lwrb_t;

uint8_t lwrb_init(lwrb_t* buff, void* buffdata, size_t size);
uint8_t lwrb_is_ready(lwrb_t* buff);
void lwrb_free(lwrb_t* buff);
void lwrb_reset(lwrb_t* buff);
void lwrb_set_evt_fn(lwrb_t* buff, lwrb_evt_fn fn);

/* Read/Write functions */
size_t lwrb_write(lwrb_t* buff, const void* data, size_t btw);
size_t lwrb_read(lwrb_t* buff, void* data, size_t btr);
size_t lwrb_peek(const lwrb_t* buff, size_t skip_count, void* data, size_t btp);

/* Buffer size information */
size_t lwrb_get_free(const lwrb_t* buff);
size_t lwrb_get_full(const lwrb_t* buff);

/* Read data block management */
void* lwrb_get_linear_block_read_address(const lwrb_t* buff);
size_t lwrb_get_linear_block_read_length(const lwrb_t* buff);
size_t lwrb_skip(lwrb_t* buff, size_t len);

/* Write data block management */
void* lwrb_get_linear_block_write_address(const lwrb_t* buff);
size_t lwrb_get_linear_block_write_length(const lwrb_t* buff);
size_t lwrb_advance(lwrb_t* buff, size_t len);

<<<<<<< HEAD
/* Extended functions */
size_t lwrb_overwrite(lwrb_t* buff, const void* data, size_t btw);
size_t lwrb_copy(lwrb_t* dest, lwrb_t* src);
=======
/* Search in buffer */
uint8_t lwrb_find(const lwrb_t* buff, const void* bts, size_t len, size_t start_offset, size_t* found_idx);
>>>>>>> 4f00e065

/**
 * \}
 */

#ifdef __cplusplus
}
#endif /* __cplusplus */

#endif /* LWRB_HDR_H */<|MERGE_RESOLUTION|>--- conflicted
+++ resolved
@@ -112,14 +112,8 @@
 size_t lwrb_get_linear_block_write_length(const lwrb_t* buff);
 size_t lwrb_advance(lwrb_t* buff, size_t len);
 
-<<<<<<< HEAD
-/* Extended functions */
-size_t lwrb_overwrite(lwrb_t* buff, const void* data, size_t btw);
-size_t lwrb_copy(lwrb_t* dest, lwrb_t* src);
-=======
 /* Search in buffer */
 uint8_t lwrb_find(const lwrb_t* buff, const void* bts, size_t len, size_t start_offset, size_t* found_idx);
->>>>>>> 4f00e065
 
 /**
  * \}
