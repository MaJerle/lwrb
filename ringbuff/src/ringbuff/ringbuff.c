--- conflicted
+++ resolved
@@ -29,11 +29,7 @@
  * This file is part of ring buffer library.
  *
  * Author:          Tilen MAJERLE <tilen@majerle.eu>
-<<<<<<< HEAD
- * Version:         $_version_$
-=======
  * Version:         v1.1
->>>>>>> 07095e47
  */
 #include "ringbuff/ringbuff.h"
 
